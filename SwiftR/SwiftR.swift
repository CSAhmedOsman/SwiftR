--- conflicted
+++ resolved
@@ -343,13 +343,9 @@
             for arg in args {
                 if arg is String {
                     jsonArguments.append("'\(arg)'")
-<<<<<<< HEAD
-                } else if let data = try? NSJSONSerialization.dataWithJSONObject(arg, options: NSJSONWritingOptions()) {
-=======
                 } else if arg is NSNumber {
                     jsonArguments.append("\(arg)")
-                } else if let data = NSJSONSerialization.dataWithJSONObject(arg, options: NSJSONWritingOptions.allZeros, error: nil) {
->>>>>>> 436ebc6c
+                } else if let data = try? NSJSONSerialization.dataWithJSONObject(arg, options: NSJSONWritingOptions()) {
                     jsonArguments.append(NSString(data: data, encoding: NSUTF8StringEncoding) as! String)
                 }
             }
