--- conflicted
+++ resolved
@@ -42,11 +42,7 @@
             self?.simpleHub.on("notifySimple", parameters: ["message", "details"]) { args in
                 let message = args!["message"] as! String
                 let detail = args!["details"] as! String
-<<<<<<< HEAD
                 print("Message: \(message)\nDetail: \(detail)\n")
-=======
-                println("Message: \(message)\nDetail: \(detail)")
->>>>>>> f62fa0ec
             }
             
             self?.complexHub.on("notifyComplex") { args in
@@ -55,48 +51,39 @@
             }
             
             // SignalR events
-<<<<<<< HEAD
-            connection.connected = { print("connection ID: \(connection.connectionID!)") }
-            connection.connectionSlow = { print("connectionSlow") }
-            connection.reconnecting = { print("reconnecting") }
-            connection.reconnected = { print("reconnected") }
-            connection.disconnected = { print("disconnected") }
-            connection.error = { error in print(error!) }
-=======
             
             connection.starting = { [weak self] in
-                println("Starting...")
+                print("Starting...")
                 self?.startButton.enabled = false
                 self?.startButton.setTitle("Connecting...", forState: .Normal)
             }
             
             connection.reconnecting = { [weak self] in
-                println("Reconnecting...")
+                print("Reconnecting...")
                 self?.startButton.enabled = false
                 self?.startButton.setTitle("Reconnecting...", forState: .Normal)
             }
             
             connection.connected = { [weak self] in
-                println("Connected. Connection ID: \(connection.connectionID!)")
+                print("Connected. Connection ID: \(connection.connectionID!)")
                 self?.startButton.enabled = true
                 self?.startButton.setTitle("Stop", forState: .Normal)
             }
             
             connection.reconnected = { [weak self] in
-                println("Reconnected. Connection ID: \(connection.connectionID!)")
+                print("Reconnected. Connection ID: \(connection.connectionID!)")
                 self?.startButton.enabled = true
                 self?.startButton.setTitle("Stop", forState: .Normal)
             }
             
             connection.disconnected = { [weak self] in
-                println("Disconnected.")
+                print("Disconnected.")
                 self?.startButton.enabled = true
                 self?.startButton.setTitle("Start", forState: .Normal)
             }
             
-            connection.connectionSlow = { println("Connection slow...") }
-            connection.error = { error in println(error!) }
->>>>>>> f62fa0ec
+            connection.connectionSlow = { print("Connection slow...") }
+            connection.error = { error in print(error!) }
         }
         
         // Persistent connection...
